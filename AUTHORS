Gabriela Aznar
David N. Bresch
Samuel Eberenz
Jan Hartman
Marine Perus
Thomas Roosli
Dario Stocker
Veronica Bozzini
Tobias Geiger
Carmen Steinmann
Evelyn Mühlhofer
Rachel Bungerer
Inga Sauer
Samuel Lüthi
Mannie Kam
Simona Meiler
<<<<<<< HEAD
Alessio Ciullo
Thomas Vogt
=======
Alessio Ciullo
>>>>>>> e9858cab
<|MERGE_RESOLUTION|>--- conflicted
+++ resolved
@@ -14,9 +14,5 @@
 Samuel Lüthi
 Mannie Kam
 Simona Meiler
-<<<<<<< HEAD
 Alessio Ciullo
-Thomas Vogt
-=======
-Alessio Ciullo
->>>>>>> e9858cab
+Thomas Vogt