--- conflicted
+++ resolved
@@ -102,11 +102,7 @@
     "newdelhi": 1.10,  # from 3-minute winds
     "reunion": 1.16,  # from 10-minute winds
     "bom": 1.16,  # from 10-minute winds
-<<<<<<< HEAD
-    "nadi": 1.16,  # from 10-minute
-=======
     "nadi": 1.16,  # from 10-minute winds
->>>>>>> 25bb05e4
     "wellington": 1.16,  # from 10-minute winds
     'cma': 1.08,  # from 2-minute winds
     'hko': 1.16,  # from 10-minute winds
@@ -122,14 +118,10 @@
 Averaging Periods in Tropical Cyclone Conditions. 1555. Geneva, Switzerland: World Meteorological
 Organization. https://library.wmo.int/index.php?lvl=notice_display&id=135
 
-<<<<<<< HEAD
-The factors are for "off-land" winds."""
-=======
 The factors are due to Table 1.1 for "off-land" winds since the "off-land" values are closest to
 the "traditional" conversion factor between 1- and 10-minute winds (see Section 1.5). Furthermore,
 "off-land" (or coastal) exposure is most dominantly affected by TCs, in general, compared to
 "in-land", "off-sea" and "at-sea" exposures."""
->>>>>>> 25bb05e4
 
 DEF_ENV_PRESSURE = 1010
 """Default environmental pressure"""
@@ -299,18 +291,12 @@
         return filtered_tracks
 
 
-<<<<<<< HEAD
-    def read_ibtracs_netcdf(self, provider=None, provider_wind_corr=True, storm_id=None,
-=======
     def read_ibtracs_netcdf(self, provider=None, rescale_windspeeds=True, storm_id=None,
->>>>>>> 25bb05e4
                             year_range=None, basin=None, interpolate_missing=True,
                             estimate_missing=False, correct_pres=False,
                             file_name='IBTrACS.ALL.v04r00.nc'):
         """Read track data from IBTrACS databse.
 
-<<<<<<< HEAD
-=======
         When using data from IBTrACS, make sure to be familiar with the scope and limitations of
         IBTrACS, e.g. by reading the official documentation
         (https://www.ncdc.noaa.gov/ibtracs/pdf/IBTrACS_version4_Technical_Details.pdf). Reading the
@@ -319,7 +305,6 @@
         provide any guidance or make recommendations about if and how to use IBTrACS data for your
         particular project.
 
->>>>>>> 25bb05e4
         Resulting tracks are required to have both pressure and wind speed information at all time
         steps. Therefore, all track positions where one of wind speed or pressure are missing are
         discarded unless one of `interpolate_missing` or `estimate_missing` are active.
@@ -330,23 +315,6 @@
         Parameters
         ----------
         provider : str or list of str, optional
-<<<<<<< HEAD
-            If specified, enforce use of specific agency, such as "usa", "newdelhi", "bom", "cma",
-            "tokyo". The special value "official" means using the (usually 6-hourly) officially
-            reported values of the responsible agencies. Use "official_3h" to include 3-hourly data
-            of the officially responsible agencies (whenever available).
-            If a list is given, the variables or storms that are not reported by the first agency
-            are taken from the next agency in the list that did.
-            Default: ['official_3h', 'usa', 'tokyo', 'newdelhi', 'reunion', 'bom', 'nadi',
-            'wellington', 'cma', 'hko', 'ds824', 'td9636', 'td9635', 'neumann', 'mlc']
-        provider_wind_corr : bool, optional
-            If True, all wind speeds are linearly rescaled to 1-minute sustained winds.
-            Note however that the IBTrACS documentation (Section 5.2) includes a warning about
-            this kind of conversion: "While a multiplicative factor can describe the numerical
-            differences, there are procedural and observational differences between agencies that
-            can change through time, which confounds the simple multiplicative factor."
-            Default: True
-=======
             Either specify an agency, such as "usa", "newdelhi", "bom", "cma", "tokyo", or the
             special values "official" and "official_3h":
             * "official" means using the (usually 6-hourly) officially reported values of the
@@ -372,7 +340,6 @@
             the numerical differences, there are procedural and observational differences between
             agencies that can change through time, which confounds the simple multiplicative
             factor." Default: True
->>>>>>> 25bb05e4
         storm_id : str or list of str, optional
             IBTrACS ID of the storm, e.g. 1988234N13299, [1988234N13299, 1989260N11316].
         year_range : tuple (min_year, max_year), optional
@@ -380,10 +347,6 @@
         basin : str, optional
             E.g. US, SA, NI, SI, SP, WP, EP, NA. If not provided, consider all basins.
         interpolate_missing : bool, optional
-<<<<<<< HEAD
-            If True, interpolate temporal reporting gaps linearly if possible. This will be
-            applied before the statistical estimations referred to by `estimate_missing`.
-=======
             If True, interpolate temporal reporting gaps within a variable (such as pressure, wind
             speed, or radius) linearly if possible.
             For each time step with a missing value, this procedure is only able to fill in that
@@ -392,7 +355,6 @@
             This procedure will be applied before the statistical estimations referred to
             by `estimate_missing`. It is applied to all variables (eye position, wind speed,
             environmental and central pressure, storm radius and radius of maximum winds).
->>>>>>> 25bb05e4
             Default: True
         estimate_missing : bool, optional
             For each fixed time step, estimate missing pressure, wind speed and radius using other
@@ -456,16 +418,6 @@
 
         ibtracs_ds = ibtracs_ds.sel(storm=match)
         ibtracs_ds['valid_t'] = ibtracs_ds.time.notnull()
-<<<<<<< HEAD
-        valid_st = ibtracs_ds.valid_t.any(dim="date_time")
-        invalid_st = np.nonzero(~valid_st.data)[0]
-        if invalid_st.size > 0:
-            st_ids = ', '.join(ibtracs_ds.sid.sel(storm=invalid_st).astype(str).data)
-            LOGGER.warning('No valid timestamps found for %s.', st_ids)
-            ibtracs_ds = ibtracs_ds.sel(storm=valid_st)
-
-        if provider_wind_corr:
-=======
         valid_storms_mask = ibtracs_ds.valid_t.any(dim="date_time")
         invalid_storms_idx = np.nonzero(~valid_storms_mask.data)[0]
         if invalid_storms_idx.size > 0:
@@ -474,7 +426,6 @@
             ibtracs_ds = ibtracs_ds.sel(storm=valid_storms_mask)
 
         if rescale_windspeeds:
->>>>>>> 25bb05e4
             for agency in IBTRACS_AGENCIES:
                 ibtracs_ds[f'{agency}_wind'] *= IBTRACS_AGENCY_1MIN_WIND_FACTOR[agency]
 
@@ -482,34 +433,6 @@
             provider = ["official_3h"] + IBTRACS_AGENCIES
         provider = [provider] if isinstance(provider, str) else provider
 
-<<<<<<< HEAD
-        for var in ['lat', 'lon', 'wind', 'pres', 'rmw', 'poci', 'roci']:
-            if "official" in provider or "official_3h" in provider:
-                ibtracs_add_official_variable(ibtracs_ds, var, add_3h=("official_3h" in provider))
-
-            # set up dimension of agency-reported values in order of preference, including the
-            # newly created `official` and `official_3h` data if specified
-            cols = [f'{a}_{var}' for a in provider]
-            cols = [col for col in cols if col in ibtracs_ds.data_vars.keys()]
-            all_vals = ibtracs_ds[cols].to_array(dim='agency')
-            preferred_ix = all_vals.notnull().any(dim="date_time").argmax(dim='agency')
-            ibtracs_ds[var] = all_vals.isel(agency=preferred_ix)
-
-            if interpolate_missing:
-                # don't interpolate lat/lon if we restrict to official reporting times
-                if provider[0] == "official" and var in ['lat', 'lon']:
-                    continue
-
-                with warnings.catch_warnings():
-                    # See https://github.com/pydata/xarray/issues/4167
-                    warnings.simplefilter(action="ignore", category=FutureWarning)
-
-                    # don't interpolate if there is only a single record for this variable
-                    nonsingular_mask = (ibtracs_ds[var].notnull().sum(dim="date_time") > 1).values
-                    if nonsingular_mask.sum() > 0:
-                        ibtracs_ds[var].values[nonsingular_mask] = (
-                            ibtracs_ds[var].sel(storm=nonsingular_mask).interpolate_na(
-=======
         for tc_var in ['lat', 'lon', 'wind', 'pres', 'rmw', 'poci', 'roci']:
             if "official" in provider or "official_3h" in provider:
                 ibtracs_add_official_variable(
@@ -535,7 +458,6 @@
                     if nonsingular_mask.sum() > 0:
                         ibtracs_ds[tc_var].values[nonsingular_mask] = (
                             ibtracs_ds[tc_var].sel(storm=nonsingular_mask).interpolate_na(
->>>>>>> 25bb05e4
                                 dim="date_time", method="linear"))
         ibtracs_ds = ibtracs_ds[['sid', 'name', 'basin', 'lat', 'lon', 'time', 'valid_t',
                                  'wind', 'pres', 'rmw', 'roci', 'poci']]
@@ -548,16 +470,6 @@
 
         ibtracs_ds['valid_t'] &= (ibtracs_ds.lat.notnull() & ibtracs_ds.lon.notnull()
                                   & ibtracs_ds.wind.notnull() & ibtracs_ds.pres.notnull())
-<<<<<<< HEAD
-        valid_st = ibtracs_ds.valid_t.any(dim="date_time")
-        invalid_st = np.nonzero(~valid_st.data)[0]
-        if invalid_st.size > 0:
-            invalid_ids = list(ibtracs_ds.sid.sel(storm=invalid_st).astype(str).data)
-            LOGGER.warning('No valid wind/pressure values found for %d storm events: %s%s',
-                           len(invalid_ids), ", ".join(invalid_ids[:5]),
-                           ", ..." if len(invalid_ids) > 5  else ".")
-            ibtracs_ds = ibtracs_ds.sel(storm=valid_st)
-=======
         valid_storms_mask = ibtracs_ds.valid_t.any(dim="date_time")
         invalid_storms_idx = np.nonzero(~valid_storms_mask.data)[0]
         if invalid_storms_idx.size > 0:
@@ -566,7 +478,6 @@
                            'have been found: %s%s', len(invalid_sids), ", ".join(invalid_sids[:5]),
                            ", ..." if len(invalid_sids) > 5  else ".")
             ibtracs_ds = ibtracs_ds.sel(storm=valid_storms_mask)
->>>>>>> 25bb05e4
 
         max_wind = ibtracs_ds.wind.max(dim="date_time").data.ravel()
         category_test = (max_wind[:, None] < np.array(SAFFIR_SIM_CAT)[None])
@@ -1785,15 +1696,6 @@
     track_agency_ix = xr.apply_ufunc(agency_fun, ds_sel.track_agency, vectorize=True)
     return agency_pref, track_agency_ix
 
-<<<<<<< HEAD
-def ibtracs_add_official_variable(ibtracs_ds, var, add_3h=False):
-    """Add variables for officially reported values to IBTrACS dataset
-
-    This function adds new variables to the xarray `ibtracs_ds` that contain values of the
-    specified TC variable `var` that have been reported by the officially responsible agencies.
-    For example, if `var` is "wind", there will be a new variable "official_wind" and, if `add_3h`
-    is True, a variable "official_3h_wind".
-=======
 def ibtracs_add_official_variable(ibtracs_ds, tc_var, add_3h=False):
     """Add variables for the officially responsible agencies to an IBTrACS dataset
 
@@ -1801,19 +1703,13 @@
     specified TC variable `var` that have been reported by the officially responsible agencies.
     For example, if `tc_var` is "wind", there will be a new variable "official_wind" and, if
     `add_3h` is True, an additional variable "official_3h_wind".
->>>>>>> 25bb05e4
 
     Parameters
     ----------
     ibtracs_ds : xarray.Dataset
         Subselection of original IBTrACS NetCDF dataset.
-<<<<<<< HEAD
-    var : str
-        Name of variable for which to add an "official" version.
-=======
     tc_var : str
         Name of variable for which to add an "official" version, e.g. "lat", "wind", "pres".
->>>>>>> 25bb05e4
     add_3h : bool, optional
         Optionally, add an "official_3h" version where also 3-hourly data by the officially
         reporting agencies is included (if available). Default: False
@@ -1824,10 +1720,6 @@
 
     # determine which of the official agencies report this variable at all
     available_agencies = [a for a in IBTRACS_AGENCIES
-<<<<<<< HEAD
-                          if f'{a}_{var}' in ibtracs_ds.data_vars.keys()]
-    agency_map = {a.encode("utf-8"): i + 1 for i, a in enumerate(available_agencies)}
-=======
                           if f'{a}_{tc_var}' in ibtracs_ds.data_vars.keys()]
 
     # map all non-reporting agency variables to the 'nan_var' (0)
@@ -1835,34 +1727,17 @@
         a.encode("utf-8"): available_agencies.index(a) + 1 if a in available_agencies else 0
         for a in [''] + IBTRACS_AGENCIES
     }
->>>>>>> 25bb05e4
     agency_map.update({
         a.encode('utf-8'): agency_map[b'usa'] for a in IBTRACS_USA_AGENCIES
     })
 
-<<<<<<< HEAD
-    # map all non-reporting agency variables to the 'nan_var'
-    agency_map[b''] = 0
-    for agency in IBTRACS_AGENCIES:
-        ag_encoded = agency.encode("utf-8")
-        if ag_encoded not in agency_map:
-            agency_map[ag_encoded] = 0
-
-=======
->>>>>>> 25bb05e4
     # read from officially responsible agencies that report this variable, but only
     # at official reporting times (usually 6-hourly)
     official_agency_ix = xr.apply_ufunc(
         lambda x: agency_map[x], ibtracs_ds.wmo_agency, vectorize=True)
-<<<<<<< HEAD
-    available_cols = ['nan_var'] + [f'{a}_{var}' for a in available_agencies]
-    all_vals = ibtracs_ds[available_cols].to_array(dim='agency')
-    ibtracs_ds[f'official_{var}'] = all_vals.isel(agency=official_agency_ix)
-=======
     available_cols = ['nan_var'] + [f'{a}_{tc_var}' for a in available_agencies]
     all_vals = ibtracs_ds[available_cols].to_array(dim='agency')
     ibtracs_ds[f'official_{tc_var}'] = all_vals.isel(agency=official_agency_ix)
->>>>>>> 25bb05e4
 
     if add_3h:
         # create a copy in float for NaN interpolation
@@ -1885,11 +1760,7 @@
         # read from officially responsible agencies that report this variable, including
         # 3-hour time steps if available
         official_agency_ix_interp.values[official_agency_ix_interp.isnull().values] = 0.0
-<<<<<<< HEAD
-        ibtracs_ds[f'official_3h_{var}'] = all_vals.isel(
-=======
         ibtracs_ds[f'official_3h_{tc_var}'] = all_vals.isel(
->>>>>>> 25bb05e4
             agency=official_agency_ix_interp.astype(int))
 
 def _change_max_wind_unit(wind, unit_orig, unit_dest):
